--- conflicted
+++ resolved
@@ -2,11 +2,10 @@
 
 [![Build Status](https://travis-ci.org/ixaxaar/pytorch-dnc.svg?branch=master)](https://travis-ci.org/ixaxaar/pytorch-dnc) [![PyPI version](https://badge.fury.io/py/dnc.svg)](https://badge.fury.io/py/dnc)
 
+[![Build Status](https://travis-ci.org/ixaxaar/pytorch-dnc.svg?branch=master)](https://travis-ci.org/ixaxaar/pytorch-dnc) [![PyPI version](https://badge.fury.io/py/dnc.svg)](https://badge.fury.io/py/dnc)
+
 This is an implementation of [Differentiable Neural Computers](http://people.idsia.ch/~rupesh/rnnsymposium2016/slides/graves.pdf), described in the paper [Hybrid computing using a neural network with dynamic external memory, Graves et al.](https://www.nature.com/articles/nature20101)
-<<<<<<< HEAD
 and the Sparse version of the DNC (the SDNC) described in [Scaling Memory-Augmented Neural Networks with Sparse Reads and Writes](http://papers.nips.cc/paper/6298-scaling-memory-augmented-neural-networks-with-sparse-reads-and-writes.pdf).
-=======
->>>>>>> 11cc2107
 
 ## Install
 
@@ -14,7 +13,6 @@
 pip install dnc
 ```
 
-<<<<<<< HEAD
 For using sparse DNCs, additional libraries are required:
 
 ### FAISS
@@ -27,9 +25,6 @@
 
 A script for building and installing this lib from source can be found at [scripts/install.sh](./scripts/install.sh).
 Tested on `ubuntu 16.04`, `Arch / Manjaro` and `Fedora 27`.
-=======
-To run the tests in the test directory, `pytest` is needed.
->>>>>>> 11cc2107
 
 ## Architecure
 
@@ -70,7 +65,6 @@
 | --- | --- | --- |
 | input | - | The input vector `(B*T*X)` or `(T*B*X)` |
 | hidden | `(None,None,None)` | Hidden states `(controller hidden, memory hidden, read vectors)` |
-<<<<<<< HEAD
 | reset_experience | `False` | Whether to reset memory |
 | pass_through_memory | `True` | Whether to pass through memory |
 
@@ -103,13 +97,6 @@
 
 The `debug` option causes the network to return its memory hidden vectors (numpy `ndarray`s) for the first batch each forward step.
 These vectors can be analyzed or visualized, using visdom for example.
-=======
-| reset_experience | `False` | Whether to reset memory (This is a parameter for the forward pass |
-| pass_through_memory | `True` | Whether to pass through memory (This is a parameter for the forward pass |
-
-
-### Example usage:
->>>>>>> 11cc2107
 
 ```python
 from dnc import DNC
@@ -205,38 +192,25 @@
   rnn(torch.randn(10, 4, 64), (controller_hidden, memory, read_vectors, reset_experience=True))
 ```
 
-<<<<<<< HEAD
 
 #### Debugging:
-=======
-### Debugging:
->>>>>>> 11cc2107
 
 The `debug` option causes the network to return its memory hidden vectors (numpy `ndarray`s) for the first batch each forward step.
 These vectors can be analyzed or visualized, using visdom for example.
 
 ```python
-<<<<<<< HEAD
 from dnc import SDNC
 
 rnn = SDNC(
-=======
-from dnc import DNC
-
-rnn = DNC(
->>>>>>> 11cc2107
-  input_size=64,
-  hidden_size=128,
-  rnn_type='lstm',
-  num_layers=4,
-  nr_cells=100,
-  cell_size=32,
-  read_heads=4,
-  batch_first=True,
-<<<<<<< HEAD
+  input_size=64,
+  hidden_size=128,
+  rnn_type='lstm',
+  num_layers=4,
+  nr_cells=100,
+  cell_size=32,
+  read_heads=4,
+  batch_first=True,
   sparse_reads=4,
-=======
->>>>>>> 11cc2107
   gpu_id=0,
   debug=True
 )
@@ -252,19 +226,11 @@
 | Key | Y axis (dimensions) | X axis (dimensions) |
 | --- | --- | --- |
 | `debug_memory['memory']` | layer * time | nr_cells * cell_size
-<<<<<<< HEAD
 | `debug_memory['visible_memory']` | layer * time | sparse_reads+1 * nr_cells
 | `debug_memory['read_positions']` | layer * time | sparse_reads+1
 | `debug_memory['read_weights']` | layer * time | read_heads * nr_cells
 | `debug_memory['write_weights']` | layer * time | nr_cells
 | `debug_memory['usage']` | layer * time | nr_cells
-=======
-| `debug_memory['link_matrix']` | layer * time | nr_cells * nr_cells
-| `debug_memory['precedence']` | layer * time | nr_cells
-| `debug_memory['read_weights']` | layer * time | read_heads * nr_cells
-| `debug_memory['write_weights']` | layer * time | nr_cells
-| `debug_memory['usage_vector']` | layer * time | nr_cells
->>>>>>> 11cc2107
 
 ## Example copy task
 
@@ -275,7 +241,6 @@
 python ./tasks/copy_task.py -cuda 0 -optim rmsprop -batch_size 32 -mem_slot 64 # (like original implementation)
 
 python3 ./tasks/copy_task.py -cuda 0 -lr 0.001 -rnn_type lstm -nlayer 1 -nhlayer 2 -dropout 0 -mem_slot 32 -batch_size 1000 -optim adam -sequence_max_length 8 # (faster convergence)
-<<<<<<< HEAD
 
 For SDNCs:
 python3 -B ./tasks/copy_task.py -cuda 0 -lr 0.001 -rnn_type lstm -memory_type sdnc -nlayer 1 -nhlayer 2 -dropout 0 -mem_slot 100 -mem_size 10  -read_heads 1 -sparse_reads 10 -batch_size 20 -optim adam -sequence_max_length 10
@@ -288,14 +253,6 @@
 ```
 python ./tasks/copy_task.py --help
 ```
-=======
-```
-
-For the full set of options, see:
-```
-python ./tasks/copy_task.py --help
-```
->>>>>>> 11cc2107
 
 The copy task can be used to debug memory using [Visdom](https://github.com/facebookresearch/visdom).
 
